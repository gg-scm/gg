{
  // See https://go.microsoft.com/fwlink/?LinkId=733558
  // for the documentation about the tasks.json format
  "version": "2.0.0",
  "tasks": [
    {
      "label": "go test",
      "type": "shell",
      "command": "go test ./...",
      "group": {
        "kind": "test",
        "isDefault": true
      },
      "problemMatcher": ["$go"]
    },
    {
      "label": "Serve Docs",
      "type": "shell",
      "command": "hugo serve --disableFastRender --port=8080",
      "options": {"cwd": "${workspaceRoot}/docs"},
      "isBackground": true,
      "problemMatcher": {
        "pattern": {
          "regexp": "(ERROR|Error:) .*\"([^\"]+):(\\d+):(\\d+)\": (.*)$",
          "file": 2,
          "line": 3,
          "column": 4,
          "message": 5
        },
        "fileLocation": "absolute",
        "background": {
          "activeOnStart": true,
          "beginsPattern": "^Change detected, rebuilding site$",
          "endsPattern": "^Total in [0-9]+ ms$"
        }
      }
    },
    {
      "label": "Serve Docs with Drafts",
      "type": "shell",
      "command": "hugo serve -D --disableFastRender --port=8080",
      "options": {"cwd": "${workspaceRoot}/docs"},
      "isBackground": true,
      "problemMatcher": {
        "pattern": {
          "regexp": "(ERROR|Error:) .*\"([^\"]+):(\\d+):(\\d+)\": (.*)$",
          "file": 2,
          "line": 3,
          "column": 4,
          "message": 5
        },
        "fileLocation": "absolute",
        "background": {
          "activeOnStart": true,
          "beginsPattern": "^Change detected, rebuilding site$",
          "endsPattern": "^Total in [0-9]+ ms$"
        }
      }
    },
    {
      "label": "Generate man page",
      "type": "shell",
      "command": "pandoc --standalone --to man docs/gg.1.md -o docs/gg.1",
      "group": "build",
      "problemMatcher": []
<<<<<<< HEAD
    }
=======
     }
>>>>>>> 77a3e236
  ]
}<|MERGE_RESOLUTION|>--- conflicted
+++ resolved
@@ -63,10 +63,6 @@
       "command": "pandoc --standalone --to man docs/gg.1.md -o docs/gg.1",
       "group": "build",
       "problemMatcher": []
-<<<<<<< HEAD
-    }
-=======
      }
->>>>>>> 77a3e236
   ]
 }